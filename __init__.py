--- conflicted
+++ resolved
@@ -53,8 +53,6 @@
 
 SCons.Warnings.enableWarningClass(ToolQt4Warning)
 
-<<<<<<< HEAD
-=======
 try:
     sorted
 except NameError:
@@ -80,7 +78,6 @@
             result.reverse()
         return result
 
->>>>>>> f69bbd39
 qrcinclude_re = re.compile(r'<file[^>]*>([^<]*)</file>', re.M)
 
 def transformToWinePath(path) :
@@ -592,17 +589,8 @@
 
         # Commands for the qt4 support ...
         QT4_UICCOM = '$QT4_UIC $QT4_UICFLAGS -o $TARGET $SOURCE',
-<<<<<<< HEAD
-        QT4_MOCFROMHCOM = '$QT4_MOC $QT4_MOCDEFINES $QT4_MOCFROMHFLAGS $QT4_MOCINCFLAGS -o $TARGET $SOURCE',
-        QT4_MOCFROMCXXCOM = [
-            '$QT4_MOC $QT4_MOCDEFINES $QT4_MOCFROMCXXFLAGS $QT4_MOCINCFLAGS -o $TARGET $SOURCE',
-            Action(checkMocIncluded,None)],
-        QT4_LUPDATECOM = '$QT4_LUPDATE $SOURCE -ts $TARGET',
-        QT4_LRELEASECOM = '$QT4_LRELEASE $SOURCE',
-=======
         QT4_LUPDATECOM = '$QT4_LUPDATE $QT4_LUPDATEFLAGS $SOURCES -ts $TARGET',
         QT4_LRELEASECOM = '$QT4_LRELEASE $QT4_LRELEASEFLAGS -qm $TARGET $SOURCES',
->>>>>>> f69bbd39
         QT4_RCCCOM = '$QT4_RCC $QT4_QRCFLAGS $SOURCE -o $TARGET',
         
         # Specialized variables for the Extended Automoc support
